--- conflicted
+++ resolved
@@ -244,11 +244,30 @@
             # priors = signal_parameters[None, :] + 5 * np.array(
             #     [-errors, errors]
             # )
-            priors = np.array([[signal_parameters[0] - 5 * errors[0], signal_parameters[0] + 5 * errors[0]],
-                              [signal_parameters[1] - 5 * errors[1], signal_parameters[1] + 5 * errors[1]],
-                              [max([-3.5, signal_parameters[2] - 5 * errors[2]]), min([-0.5, signal_parameters[2] + 5 * errors[2]])],
-                              [max([-1.5, signal_parameters[3] - 5 * errors[3]]), min([0.9, signal_parameters[3] + 5 * errors[3]])],
-                              [signal_parameters[4] - 5 * errors[4], signal_parameters[4] + 5 * errors[4]]]).T
+            priors = np.array(
+                [
+                    [
+                        signal_parameters[0] - 5 * errors[0],
+                        signal_parameters[0] + 5 * errors[0],
+                    ],
+                    [
+                        signal_parameters[1] - 5 * errors[1],
+                        signal_parameters[1] + 5 * errors[1],
+                    ],
+                    [
+                        max([-3.5, signal_parameters[2] - 5 * errors[2]]),
+                        min([-0.5, signal_parameters[2] + 5 * errors[2]]),
+                    ],
+                    [
+                        max([-1.5, signal_parameters[3] - 5 * errors[3]]),
+                        min([0.9, signal_parameters[3] + 5 * errors[3]]),
+                    ],
+                    [
+                        signal_parameters[4] - 5 * errors[4],
+                        signal_parameters[4] + 5 * errors[4],
+                    ],
+                ]
+            ).T
             print(priors)
         MCMC_data, pdfs = run_MCMC(
             priors,
@@ -358,15 +377,12 @@
         path_to_MCMC_chains="generated_chains/MCMC_chains_pl_SIGW_68p.npz",
         MCMC_kwargs={
             "realization": False,
-<<<<<<< HEAD
             "i_max": 20,
             "R_convergence": 1e-1,
             "R_criterion": "max",
             "burnin_steps": 300,
             "MCMC_iteration_steps": 500,
-=======
             "regenerate_MCMC_data": True,
->>>>>>> f41bb033
         },
         generate_catalog_kwargs={
             "n_pulsars": 68,
