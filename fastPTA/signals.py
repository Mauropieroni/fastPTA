--- conflicted
+++ resolved
@@ -1,8 +1,8 @@
 # Global
 import jax
-<<<<<<< HEAD
 from jax import jacfwd
 import jax.numpy as jnp
+from numpy import s_
 
 # Local
 from fastPTA.utils import which_device
@@ -15,20 +15,7 @@
 
 # Enable 64-bit precision
 jax.config.update("jax_enable_x64", True)
-=======
-import jax.numpy as jnp
-import numpy as np
-
-# Local
-import fastPTA.utils as ut
->>>>>>> 5a50974f
-
-# If you want to use your GPU change here
-from jax import grad, jacfwd
-
-jax.config.update("jax_default_device", jax.devices("cpu")[0])
-
-jax.config.update("jax_enable_x64", True)
+
 
 # Current SMBBH SGWB log_amplitude best-fit
 SMBBH_log_amplitude = -7.1995
@@ -37,16 +24,16 @@
 # Current SMBBH SGWB parameters
 SMBBH_parameters = jnp.array([SMBBH_log_amplitude, SMBBH_tilt])
 
-# A value for a flat spectrum
+# A value for a flat model
 CGW_flat_parameters = jnp.array([-7.0])
 
-# Some values for a LN spectrum
+# Some values for a LN model
 LN_log_amplitude = -6.45167492
 LN_log_width = -0.91240383
 LN_log_pivot = -7.50455732
 CGW_LN_parameters = jnp.array([LN_log_amplitude, LN_log_width, LN_log_pivot])
 
-# Some values for a BPL spectrum
+# Some values for a BPL model
 BPL_log_amplitude = -5.8
 BPL_log_width = -8.0
 BPL_tilt_1 = 3
@@ -55,53 +42,26 @@
     [BPL_log_amplitude, BPL_log_width, BPL_tilt_1, BPL_tilt_2]
 )
 
-# Some values for a Tanh spectrum
+# Some values for a Tanh model
 Tanh_log_amplitude = -8.0
 Tanh_tilt = 8.0
 CGW_Tanh_parameters = jnp.array([Tanh_log_amplitude, Tanh_tilt])
 
-# Some values for a SIGW spectrum
+# Some values for a SIGW model
 SIGW_log_amplitude = -5
-SIGW_log_width = np.log10(0.5)
+SIGW_log_width = jnp.log10(0.5)
 SIGW_log_pivot = -8.45
 CGW_SIGW_parameters = jnp.array(
     [SIGW_log_amplitude, SIGW_log_width, SIGW_log_pivot]
 )
 
 
-cgx = np.loadtxt(ut.path_to_defaults + "fvals.txt")
-cgy = np.loadtxt(ut.path_to_defaults + "cgvals.txt")
-
-
-def cg(f):
-    return 10 ** jnp.interp(np.log10(f), cgx, cgy)
-
-
-def flat(frequency, parameters):
+class Signal_model(object):
     """
-    Generate a flat spectrum.
-
-    Parameters:
-    -----------
-    frequency : numpy.ndarray or jax.numpy.ndarray
-        Array containing frequency bins.
-    parameters : numpy.ndarray or jax.numpy.ndarray
-        Array containing parameters for the flat spectrum.
-
-    Returns:
-    --------
-    numpy.ndarray or jax.numpy.ndarray
-        Array containing the computed flat spectrum.
+    Class to define the signal model and its derivatives.
+
     """
 
-    return 10 ** parameters[0] * frequency**0
-
-
-def dflat(index, frequency, parameters):
-    """
-    Derivative of the flat spectrum.
-
-<<<<<<< HEAD
     def __init__(
         self,
         model_name,
@@ -142,55 +102,10 @@
         self.d1 = self.dtemplate_forward if dtemplate is None else dtemplate
         self.d2 = self.d2template_forward if d2template is None else d2template
 
-    @property
-    def Nparams(self):
-        """
-        Number of parameters for the signal model.
-
-        """
-        return len(self.parameter_names.keys())
-=======
-    Parameters:
-    -----------
-    index : int
-        Index of the parameter to differentiate.
-    frequency : numpy.ndarray or jax.numpy.ndarray
-        Array containing frequency bins.
-    parameters : numpy.ndarray or jax.numpy.ndarray
-        Array containing parameters for the flat spectrum.
-
-    Returns:
-    --------
-    numpy.ndarray or jax.numpy.ndarray
-        Array containing the computed derivative of the flat spectrum with
-            respect to the specified parameter.
-    """
-
-    if index == 0:
-        return flat(frequency, parameters) * jnp.log(10)
-
-    else:
-        raise ValueError("Cannot use that for this signal")
->>>>>>> 5a50974f
-
-
-def power_law(frequency, parameters, pivot=ut.f_yr):
-    """
-    Generate a power law spectrum.
-
-<<<<<<< HEAD
-        Returns:
-        --------
-        numpy.ndarray or jax.numpy.ndarray
-            Array containing the derivative of the signal model with
-            respect to the specified parameter.
-        """
-
-        return jacfwd(self.template, argnums=1)(frequency, parameters, **kwargs)
-
-    def d2template_forward(self, frequency, parameters, **kwargs):
-        """
-        Compute the derivative of the signal model using auto diff.
+    def dtemplate_forward(self, frequency, parameters, *args, **kwargs):
+        """
+        Compute the derivative of the signal model using automatic
+        differentiation.
 
         Parameters:
         -----------
@@ -198,965 +113,66 @@
             Array containing frequency bins.
         parameters : numpy.ndarray or jax.numpy.ndarray
             Array containing parameters for the signal model.
+        args : tuple
+            Additional arguments to pass to the signal model.
         kwargs : dict
             Additional keyword arguments to pass to the signal model.
 
         Returns:
         --------
         numpy.ndarray or jax.numpy.ndarray
-            Array containing the derivative of the signal model with
-=======
-    Parameters:
-    -----------
-    frequency : numpy.ndarray or jax.numpy.ndarray
-        Array containing frequency bins.
-    parameters : numpy.ndarray or jax.numpy.ndarray
-        Array containing parameters for the power law spectrum.
-
-    Returns:
-    --------
-    numpy.ndarray or jax.numpy.ndarray
-        Array containing the computed power law spectrum.
-    """
-
-    # unpack parameters
-    log_amplitude, tilt = parameters
-
-    return 10**log_amplitude * (frequency / pivot) ** tilt
-
-
-def dpower_law(index, frequency, parameters, pivot=ut.f_yr):
-    """
-    Derivative of the power law spectrum.
-
-    Parameters:
-    -----------
-    index : int
-        Index of the parameter to differentiate.
-    frequency : numpy.ndarray or jax.numpy.ndarray
-        Array containing frequency bins.
-    parameters : numpy.ndarray or jax.numpy.ndarray
-        Array containing parameters for the power law spectrum.
-
-    Returns:
-    --------
-    numpy.ndarray or jax.numpy.ndarray
-        Array containing the computed derivative of the power law spectrum with
-            respect to the specified parameter.
-    """
-
-    # unpack parameters
-    log_amplitude, tilt = parameters
-
-    model = power_law(frequency, parameters)
-
-    if index == 0:
-        dlog_model = jnp.log(10)
-
-    elif index == 1:
-        dlog_model = jnp.log(frequency / pivot)
-
-    else:
-        raise ValueError("Cannot use that for this signal")
-
-    return model * dlog_model
-
-
-# Check analytical and numerical derivative
-# To use grad() we need a function of the parameters
-
-# def function_powerlaw(log_amplitude, tilt, pivot):
-#     return 10**log_amplitude * (frequency_point / pivot) ** tilt
-
-# X = np.arange(1, 10, 0.01)
-# Y = []
-# Ynum = []
-# Z = []
-# Znum = []
-# for i in range(len(X)):
-#     Y.append(dpower_law(0, frequency_point, [X[i], SMBBH_tilt], ut.f_yr))
-#     Ynum.append(grad(function_powerlaw, argnums=0)(X[i], SMBBH_tilt, ut.f_yr))
-#     Z.append(dpower_law(1, frequency_point, [SMBBH_log_amplitude, X[i]], ut.f_yr))
-#     Znum.append(grad(function_powerlaw, argnums=1)(SMBBH_log_amplitude, X[i], ut.f_yr))
-# plt.loglog(X, Y, label='$LogAmplitude - analytic$')
-# plt.loglog(X, Ynum, color='yellow', linestyle='dashed', label='$LogAmplitude - numeric$')
-# plt.loglog(X, Z, label='$Tilt - analytic$')
-# plt.loglog(X,Znum, color='cyan', linestyle='dashed', label='$Tilt - numeric$')
-# plt.legend(loc='center left', bbox_to_anchor=(.1, .8), prop={'size': 10})
-# plt.show()
-
-
-def lognormal(frequency, parameters):
-    """
-    Generate a lognormal spectrum.
-
-    Parameters:
-    -----------
-    frequency : numpy.ndarray or jax.numpy.ndarray
-        Array containing frequency bins.
-    parameters : numpy.ndarray or jax.numpy.ndarray
-        Array containing parameters for the lognormal spectrum.
-
-    Returns:
-    --------
-    numpy.ndarray or jax.numpy.ndarray
-        Array containing the computed lognormal spectrum.
-    """
-
-    # unpack parameters
-    log_amplitude, log_width, log_pivot = parameters
-
-    return 10**log_amplitude * jnp.exp(
-        -0.5 * (jnp.log(frequency / (10**log_pivot)) / 10**log_width) ** 2
-    )
-
-
-def dlognormal(index, frequency, parameters):
-    """
-    Derivative of the lognormal spectrum.
-
-    Parameters:
-    -----------
-    index : int
-        Index of the parameter to differentiate.
-    frequency : numpy.ndarray or jax.numpy.ndarray
-        Array containing frequency bins.
-    parameters : numpy.ndarray or jax.numpy.ndarray
-        Array containing parameters for the lognormal spectrum.
-
-    Returns:
-    --------
-    numpy.ndarray or jax.numpy.ndarray
-        Array containing the computed derivative of the lognormal spectrum with
->>>>>>> 5a50974f
-            respect to the specified parameter.
-    """
-
-    # unpack parameters
-    log_amplitude, log_width, log_pivot = parameters
-
-    model = lognormal(frequency, parameters)
-
-    if index == 0:
-        dlog_model = jnp.log(10)
-
-    elif index == 1:
-        dlog_model = (
-            jnp.log(10)
-            / 10 ** (2 * log_width)
-            * (jnp.log(frequency / 10**log_pivot)) ** 2
-        )
-
-    elif index == 2:
-        dlog_model = (
-            jnp.log(10)
-            / 10 ** (2 * log_width)
-            * (jnp.log(frequency / 10**log_pivot))
-        )
-
-    else:
-        raise ValueError("Cannot use that for this signal")
-
-    return model * dlog_model
-
-
-# Check analytical and numerical derivative
-# To use grad() we need a function of the parameters
-
-# def function_lognormal(log_amplitude, log_width, log_pivot):
-#     return 10**log_amplitude * jnp.exp(
-#         -0.5 * (jnp.log(frequency_point / (10**log_pivot)) / 10**log_width) ** 2
-#     )
-
-# X = np.arange(1, 10, 0.01)
-# Y = []
-# Ynum = []
-# Z = []
-# Znum = []
-# W = []
-# Wnum = []
-# for i in range(len(X)):
-#     Y.append(dlognormal(0, frequency_point, [X[i], LN_log_width, LN_log_pivot]))
-#     Ynum.append(grad(function_lognormal, argnums=0)(X[i], LN_log_width, LN_log_pivot))
-#     Z.append(dlognormal(1, frequency_point, [LN_log_amplitude, X[i], LN_log_pivot]))
-#     Znum.append(grad(function_lognormal, argnums=1)(LN_log_amplitude, X[i], LN_log_pivot))
-#     W.append(dlognormal(2, frequency_point, [LN_log_amplitude, LN_log_width, -X[i]]))
-#     Wnum.append(grad(function_lognormal, argnums=2)(LN_log_amplitude, LN_log_width, -X[i]))
-# plt.loglog(X,Y, label="$LogAmplitude - Analytic$")
-# plt.loglog(X,Ynum, color='yellow', linestyle='dashed', label="$LogAmplitude - Numeric$")
-# plt.loglog(X,Z, label="$LogWidth - Analytic$")
-# plt.loglog(X, Znum, color='cyan', linestyle='dashed', label="$LogWidth - Numeric$")
-# plt.legend(loc='center left', bbox_to_anchor=(.1, 0.2), prop={'size': 10})
-# plt.show()
-# plt.plot(-X, W, label="$LogPivot - Analytic$")
-# plt.plot(-X, Wnum, color='yellow', linestyle='dashed', label="$LogPivot - Numeric$")
-# plt.legend(loc='center left', bbox_to_anchor=(.5, 0.2), prop={'size': 10})
-# plt.show()
-
-
-def SMBH_and_flat(frequency, parameters):
-    """
-    Generate a spectrum combining the SMBH and flat models.
-
-    Parameters:
-    -----------
-    frequency : numpy.ndarray or jax.numpy.ndarray
-        Array containing frequency bins.
-    parameters : numpy.ndarray or jax.numpy.ndarray
-        Array containing parameters for the SMBH and lognormal spectra.
-
-    Returns:
-    --------
-    numpy.ndarray or jax.numpy.ndarray
-        Array containing the computed SMBH and lognormal spectra.
-    """
-
-    return power_law(frequency, parameters[:2]) + flat(
-        frequency, parameters[2:]
-    )
-
-
-def dSMBH_and_flat(index, frequency, parameters):
-    """
-    Derivative of the SMBH + flat spectrum.
-
-    Parameters:
-    -----------
-    index : int
-        Index of the parameter with respect to which the derivative is computed.
-    frequency : numpy.ndarray or jax.numpy.ndarray
-        Array containing frequency bins.
-    parameters : numpy.ndarray or jax.numpy.ndarray
-        Array containing parameters for the SMBH + flat spectra.
-
-    Returns:
-    --------
-    numpy.ndarray or jax.numpy.ndarray
-        Array containing the computed derivative of the SMBH + flat
-        spectra with respect to the specified parameter.
-    """
-
-    if index < 2:
-        return dpower_law(index, frequency, parameters[:2])
-
-    else:
-        return dflat(index - 2, frequency, parameters[2:])
-
-
-# Check analytical and numerical derivative
-# Already done for the two separate functions
-
-
-def SMBH_and_lognormal(frequency, parameters):
-    """
-    Generate a spectrum combining the SMBH and lognormal models.
-
-    Parameters:
-    -----------
-    frequency : numpy.ndarray or jax.numpy.ndarray
-        Array containing frequency bins.
-    parameters : numpy.ndarray or jax.numpy.ndarray
-        Array containing parameters for the SMBH and lognormal spectra.
-
-    Returns:
-    --------
-    numpy.ndarray or jax.numpy.ndarray
-        Array containing the computed SMBH and lognormal spectra.
-    """
-
-    return power_law(frequency, parameters[:2]) + lognormal(
-        frequency, parameters[2:]
-    )
-
-
-def dSMBH_and_lognormal(index, frequency, parameters):
-    """
-    Derivative of the SMBH + lognormal spectrum.
-
-    Parameters:
-    -----------
-    index : int
-        Index of the parameter to differentiate.
-    frequency : numpy.ndarray or jax.numpy.ndarray
-        Array containing frequency bins.
-    parameters : numpy.ndarray or jax.numpy.ndarray
-        Array containing parameters for the SMBH + lognormal spectra.
-
-    Returns:
-    --------
-    numpy.ndarray or jax.numpy.ndarray
-        Array containing the computed derivative of the SMBH + lognormal
-        spectra with respect to the specified parameter.
-    """
-
-    if index < 2:
-        return dpower_law(index, frequency, parameters[:2])
-
-    else:
-        return dlognormal(index - 2, frequency, parameters[2:])
-
-
-# Check analytical and numerical derivative
-# Already done for the two separate functions
-
-
-def broken_power_law(frequency, parameters, smoothing=1.5):
-    """
-    Generate a broken power law spectrum.
-
-    Parameters:
-    -----------
-    frequency : numpy.ndarray or jax.numpy.ndarray
-        Array containing frequency bins.
-    parameters : numpy.ndarray or jax.numpy.ndarray
-        Array containing parameters for the broken power law spectrum.
-    smoothing: float, optional
-        Some parameter controlling how smooth the transition is in the BPL
-    Returns:
-    --------
-    numpy.ndarray or jax.numpy.ndarray
-        Array containing the computed broken power law spectrum.
-    """
-
-    # unpack parameters
-    alpha, gamma, a, b = parameters
-
-    x = frequency / 10**gamma
-
-    return (
-        10**alpha
-        * (jnp.abs(a) + jnp.abs(b)) ** smoothing
-        / (
-            (
-                jnp.abs(b) * x ** (-a / smoothing)
-                + jnp.abs(a) * x ** (b / smoothing)
-            )
-            ** smoothing
-        )
-    )
-
-
-def dbroken_power_law(index, frequency, parameters, smoothing=1.5):
-    """
-    Derivative of the BPL spectrum.
-
-    Parameters:
-    -----------
-    index : int
-        Index of the parameter to differentiate.
-    frequency : numpy.ndarray or jax.numpy.ndarray
-        Array containing frequency bins.
-    parameters : numpy.ndarray or jax.numpy.ndarray
-        Array containing parameters for the BPL spectrum.
-
-    Returns:
-    --------
-    numpy.ndarray or jax.numpy.ndarray
-        Array containing the computed derivative of the BPL spectrum with
-        respect to the specified parameter.
-    """
-
-    # unpack parameters
-    alpha, gamma, a, b = parameters
-
-    model = broken_power_law(frequency, parameters)
-
-    if index != 0:
-        x = frequency / 10**gamma
-
-    if index == 0:
-        dlog_model = jnp.log(10)
-
-    elif index == 1:
-        dlog_model = (
-            jnp.log(10)
-            * a
-            * b
-            * (-1 + x ** ((a + b) / smoothing))
-            / (b + a * x ** ((a + b) / smoothing))
-        )
-
-    elif index == 2:
-        dlog_model = (
-            -((b * smoothing) / (a + b))
-            + (b * (smoothing + a * jnp.log(x)))
-            / (b + a * x ** ((a + b) / smoothing))
-        ) / a
-
-    elif index == 3:
-        dlog_model = (
-            -a
-            * (
-                smoothing
-                - x ** ((a + b) / smoothing)
-                * (smoothing - (a + b) * jnp.log(x))
-            )
-            / ((a + b) * (b + a * x ** ((a + b) / smoothing)))
-        )
-
-    # elif index == 4:
-    #     dlog_model = (
-    #         jnp.log(a + b)
-    #         + (a * b * (-1 + x ** ((a + b) / smoothing)) * jnp.log(x))
-    #         / (smoothing * (b + a * x ** ((a + b) / smoothing)))
-    #         - jnp.log(b / (x) ** (a / smoothing) + a * (x) ** (b / smoothing))
-    #     )
-
-    else:
-        raise ValueError("Cannot use that for this signal")
-
-    return model * dlog_model
-
-
-# Check analytical and numerical derivative
-# To use grad() we need a function of the parameters
-
-# def function_bpl(alpha, gamma, a, b):
-
-#     smoothing = 1.5
-#     x = frequency_point / 10**gamma
-
-#     return (
-#         10**alpha
-#         * (jnp.abs(a) + jnp.abs(b)) ** smoothing
-#         / ((
-#             jnp.abs(b) * x ** (-a / smoothing)
-#             + jnp.abs(a) * x ** (b / smoothing)
-#         )
-#         ** smoothing)
-#     )
-
-# X = np.arange(1, 10, 0.01)
-# Y = []
-# Ynum = []
-# Z = []
-# Znum = []
-# W = []
-# Wnum = []
-# K = []
-# Knum = []
-# for i in range(len(X)):
-#     Y.append(dbroken_power_law(0, frequency_point, [X[i], BPL_log_width, BPL_tilt_1, BPL_tilt_2]))
-#     Ynum.append(grad(function_bpl, argnums=0)(X[i], BPL_log_width, BPL_tilt_1, BPL_tilt_2))
-#     Z.append(dbroken_power_law(1, frequency_point, [BPL_log_amplitude, X[i], BPL_tilt_1, BPL_tilt_2]))
-#     Znum.append(grad(function_bpl, argnums=1)(BPL_log_amplitude, X[i], BPL_tilt_1, BPL_tilt_2))
-#     W.append(dbroken_power_law(2, frequency_point, [BPL_log_amplitude, BPL_log_width, X[i], BPL_tilt_2]))
-#     Wnum.append(grad(function_bpl, argnums=2)(BPL_log_amplitude, BPL_log_width, X[i], BPL_tilt_2))
-#     K.append(dbroken_power_law(3, frequency_point, [BPL_log_amplitude, BPL_log_width, BPL_tilt_1, X[i]]))
-#     Knum.append(grad(function_bpl, argnums=3)(BPL_log_amplitude, BPL_log_width, BPL_tilt_1, X[i]))
-# plt.plot(X,Y, label="$LogAmplitude - Analytic$")
-# plt.plot(X,Ynum, color='yellow', linestyle='dashed', label="$LogAmplitude - Numeric$")
-# plt.legend(loc='center left', bbox_to_anchor=(.1, 0.2), prop={'size': 10})
-# plt.show()
-# plt.plot(X,Z, label="$LogWidth - Analytic$")
-# plt.plot(X, Znum, color='cyan', linestyle='dashed', label="$LogWidth - Numeric$")
-# plt.legend(loc='center left', bbox_to_anchor=(.1, 0.2), prop={'size': 10})
-# plt.show()
-# plt.plot(X,W, label="$Tilt_1 - Analytic$")
-# plt.plot(X, Wnum, color='yellow', linestyle='dashed', label="$Tilt_1 - Numeric$")
-# plt.plot(X,K, label="$Tilt_2 - Analytic$")
-# plt.plot(X, Knum, color='blue', linestyle='dashed', label="$Tilt_2 - Numeric$")
-# plt.legend(loc='center left', bbox_to_anchor=(.1, 0.2), prop={'size': 10})
-# plt.show()
-
-
-def SMBH_and_broken_power_law(frequency, parameters):
-    """
-    Generate a spectrum combining the SMBH and BPL models.
-
-    Parameters:
-    -----------
-    frequency : numpy.ndarray or jax.numpy.ndarray
-        Array containing frequency bins.
-    parameters : numpy.ndarray or jax.numpy.ndarray
-        Array containing parameters for the lognormal spectrum.
-
-    Returns:
-    --------
-    numpy.ndarray or jax.numpy.ndarray
-        Array containing the computed lognormal spectrum.
-    """
-
-    return power_law(frequency, parameters[:2]) + broken_power_law(
-        frequency, parameters[2:]
-    )
-
-
-def dSMBH_and_broken_power_law(index, frequency, parameters):
-    """
-    Derivative of the SMBH + BPL spectrum.
-
-    Parameters:
-    -----------
-    index : int
-        Index of the parameter to differentiate.
-    frequency : numpy.ndarray or jax.numpy.ndarray
-        Array containing frequency bins.
-    parameters : numpy.ndarray or jax.numpy.ndarray
-        Array containing parameters for the SMBH + BPL spectra.
-
-    Returns:
-    --------
-    numpy.ndarray or jax.numpy.ndarray
-        Array containing the computed derivative of the SMBH + BPL
-        spectra with respect to the specified parameter.
-    """
-
-    if index < 2:
-        return dpower_law(index, frequency, parameters[:2])
-
-    else:
-        return dbroken_power_law(index - 2, frequency, parameters[2:])
-
-
-# Check analytical and numerical derivative
-# Already done for the two separate functions
-
-
-def tanh(frequency, parameters, pivot=ut.f_yr):
-    """
-    Generate a tanh spectrum.
-
-    Parameters:
-    -----------
-    frequency : numpy.ndarray or jax.numpy.ndarray
-        Array containing frequency bins.
-    parameters : numpy.ndarray or jax.numpy.ndarray
-        Array containing parameters for the tanh spectrum.
-
-    Returns:
-    --------
-    numpy.ndarray or jax.numpy.ndarray
-        Array containing the computed tanh spectrum.
-    """
-
-    # unpack parameters
-    log_amplitude, tilt = parameters
-
-    return (10**log_amplitude) * (1 + jnp.tanh(frequency / pivot)) ** tilt
-
-
-# def dtanh(index, frequency, parameters, pivot=ut.f_yr):
-#     """
-#     Derivative of the tanh spectrum.
-
-#     Parameters:
-#     -----------
-#     index : int
-#         Index of the parameter with respect to which the derivative is computed.
-#     frequency : numpy.ndarray or jax.numpy.ndarray
-#         Array containing frequency bins.
-#     parameters : numpy.ndarray or jax.numpy.ndarray
-#         Array containing parameters for the tanh spectrum.
-
-#     Returns:
-#     --------
-#     numpy.ndarray or jax.numpy.ndarray
-#         Array containing the computed derivative of the tanh spectrum with
-#         respect to the specified parameter.
-#     """
-
-#     ### unpack parameters
-#     log_amplitude, tilt = parameters
-
-#     model = tanh(frequency, parameters, pivot=ut.f_yr)
-
-#     if index == 0:
-#         dlog_model = jnp.log(10)
-
-#     elif index == 1:
-#         dlog_model = (
-#             jnp.log(1 + jnp.tanh(frequency/pivot))
-#         )
-
-#     else:
-#         raise ValueError("Cannot use that for this signal")
-
-#     return model * dlog_model
-
-# def function_tanh(frequency, log_amplitude, tilt):
-#     return (10**log_amplitude) * (1+jnp.tanh(frequency/ut.f_yr))**tilt
-
-# The following one is if you want ot compute the derivative numerically
-
-
-def dtanh(index, frequency, parameters, pivot=ut.f_yr):
-    """
-    Derivative of the tanh spectrum.
-
-    Parameters:
-    -----------
-    index : int
-        Index of the parameter with respect to which the derivative is computed.
-    frequency : numpy.ndarray or jax.numpy.ndarray
-        Array containing frequency bins.
-    parameters : numpy.ndarray or jax.numpy.ndarray
-        Array containing parameters for the tanh spectrum.
-
-    Returns:
-    --------
-    numpy.ndarray or jax.numpy.ndarray
-        Array containing the computed derivative of the tanh spectrum with
-        respect to the specified parameter.
-    """
-
-    # unpack parameters
-    log_amplitude, tilt = parameters
-
-    dlog_model = []
-
-    def function_tanh(frequency, log_amplitude, tilt):
-        return (10**log_amplitude) * (1 + jnp.tanh(frequency / ut.f_yr)) ** tilt
-
-    if index == 0:
-        for i in range(len(frequency)):
-            dlog_model.append(
-                grad(function_tanh, argnums=1)(
-                    frequency[i], log_amplitude, tilt
-                )
-            )
-
-    elif index == 1:
-        for i in range(len(frequency)):
-            dlog_model.append(
-                grad(function_tanh, argnums=2)(
-                    frequency[i], log_amplitude, tilt
-                )
-            )
-
-    else:
-        raise ValueError("Cannot use that for this signal")
-
-    return dlog_model
-
-
-# Check analytical and numerical derivative
-# To use grad() we need a function of the parameters
-
-# def function_tanh(log_amplitude, tilt):
-#     return (10**log_amplitude) * (1+jnp.tanh(frequency_point/ut.f_yr))**tilt
-
-# X = np.arange(1, 10, 0.01)
-# Y = []
-# Ynum = []
-# Z = []
-# Znum = []
-# for i in range(len(X)):
-#     Y.append(dtanh(0, frequency_point, [X[i], Tanh_tilt], ut.f_yr))
-#     Ynum.append(grad(function_tanh, argnums=0)(X[i], Tanh_tilt))
-#     Z.append(dtanh(1, frequency_point, [Tanh_log_amplitude, X[i]], ut.f_yr))
-#     Znum.append(grad(function_tanh, argnums=1)(Tanh_log_amplitude, X[i]))
-# plt.loglog(X, Y, label='$LogAmplitude - analytic$')
-# plt.loglog(X, Ynum, color='yellow', linestyle='dashed', label='$LogAmplitude - numeric$')
-# plt.loglog(X, Z, label='$Tilt - analytic$')
-# plt.loglog(X,Znum, color='cyan', linestyle='dashed', label='$Tilt - numeric$')
-# plt.legend(loc='center left', bbox_to_anchor=(.05, .85), prop={'size': 10})
-# plt.show()
-
-
-def SIGW(frequency, parameters):
-    """
-    Generate a spectrum for SIGW.
-
-    Parameters:
-    -----------
-    frequency : numpy.ndarray or jax.numpy.ndarray
-        Array containing frequency bins.
-    parameters : numpy.ndarray or jax.numpy.ndarray
-        Array containing parameters for the lognormal spectrum.
-
-    Returns:
-    --------
-    numpy.ndarray or jax.numpy.ndarray
-        Array containing the computed lognormal spectrum.
-    """
-
-    # unpack parameters
-    log_amplitude, log_width, log_pivot = parameters
-
-    x = frequency / (10**log_pivot)
-    width = 10**log_width
-    k = x * jnp.exp((3 / 2) * width**2)
-
-    return (
-        cg(frequency)
-        * (10**log_amplitude) ** 2
-        * (
-            (
-                (4 / (5 * jnp.sqrt(np.pi)))
-                * x**3
-                * (1 / width)
-                * jnp.exp((9 * width**2) / 4)
-            )
-            * (
-                (jnp.log(k) ** 2 + (1 / 2) * width**2)
-                * jax.scipy.special.erfc(
-                    (1 / width) * (jnp.log(k) + (1 / 2) * jnp.log(3 / 2))
-                )
-                - (width / (jnp.sqrt(np.pi)))
-                * jnp.exp(
-                    -((jnp.log(k) + (1 / 2) * jnp.log(3 / 2)) ** 2) / (width**2)
-                )
-                * (jnp.log(k) - (1 / 2) * jnp.log(3 / 2))
-            )
-            + (0.0659 / (width**2))
-            * x**2
-            * jnp.exp(width**2)
-            * jnp.exp(
-                -((jnp.log(x) + width**2 - (1 / 2) * jnp.log(4 / 3)) ** 2)
-                / (width**2)
-            )
-            + (1 / 3)
-            * jnp.sqrt(2 / np.pi)
-            * x ** (-4)
-            * (1 / width)
-            * jnp.exp(8 * width**2)
-            * jnp.exp(-(jnp.log(x) ** 2) / (2 * width**2))
-            * jax.scipy.special.erfc(
-                (4 * width**2 - jnp.log(x / 4)) / (jnp.sqrt(2) * width)
-            )
-        )
-    )
-
-
-# The following one is if you want ot compute the derivative numerically
-def dSIGW(index, frequency, parameters):
-    """
-    Derivative of the tanh spectrum.
-
-    Parameters:
-    -----------
-    index : int
-        Index of the parameter with respect to which the derivative is computed.
-    frequency : numpy.ndarray or jax.numpy.ndarray
-        Array containing frequency bins.
-    parameters : numpy.ndarray or jax.numpy.ndarray
-        Array containing parameters for the tanh spectrum.
-
-    Returns:
-    --------
-    numpy.ndarray or jax.numpy.ndarray
-        Array containing the computed derivative of the tanh spectrum with
-        respect to the specified parameter.
-    """
-
-    # unpack parameters
-    log_amplitude, log_width, log_pivot = parameters
-
-    def function_SIGW(log_amplitude, log_width, log_pivot):
-        return SIGW(frequency, (log_amplitude, log_width, log_pivot))
-
-    if index < 3:
-        dlog_model = jacfwd(function_SIGW, argnums=index)(
-            log_amplitude, log_width, log_pivot
-        )
-
-    else:
-        raise ValueError("Cannot use that for this signal")
-
-    return dlog_model
-
-def SIGW_Delta(frequency, parameters):
-    """
-    Generate a spectrum for SIGW.
-
-    Parameters:
-    -----------
-    frequency : numpy.ndarray or jax.numpy.ndarray
-        Array containing frequency bins.
-    parameters : numpy.ndarray or jax.numpy.ndarray
-        Array containing parameters for the lognormal spectrum.
-
-    Returns:
-    --------
-    numpy.ndarray or jax.numpy.ndarray
-        Array containing the computed lognormal spectrum.
-    """
-
-    # unpack parameters
-    log_amplitude, log_pivot = parameters
-
-    x = frequency / (10**log_pivot)
-    width = 0.5
-    k = x * jnp.exp((3 / 2) * width**2)
-
-    return (
-        cg(frequency)
-        * (10**log_amplitude) ** 2
-        * (
-            (
-                (4 / (5 * jnp.sqrt(np.pi)))
-                * x**3
-                * (1 / width)
-                * jnp.exp((9 * width**2) / 4)
-            )
-            * (
-                (jnp.log(k) ** 2 + (1 / 2) * width**2)
-                * jax.scipy.special.erfc(
-                    (1 / width) * (jnp.log(k) + (1 / 2) * jnp.log(3 / 2))
-                )
-                - (width / (jnp.sqrt(np.pi)))
-                * jnp.exp(
-                    -((jnp.log(k) + (1 / 2) * jnp.log(3 / 2)) ** 2) / (width**2)
-                )
-                * (jnp.log(k) - (1 / 2) * jnp.log(3 / 2))
-            )
-            + (0.0659 / (width**2))
-            * x**2
-            * jnp.exp(width**2)
-            * jnp.exp(
-                -((jnp.log(x) + width**2 - (1 / 2) * jnp.log(4 / 3)) ** 2)
-                / (width**2)
-            )
-            + (1 / 3)
-            * jnp.sqrt(2 / np.pi)
-            * x ** (-4)
-            * (1 / width)
-            * jnp.exp(8 * width**2)
-            * jnp.exp(-(jnp.log(x) ** 2) / (2 * width**2))
-            * jax.scipy.special.erfc(
-                (4 * width**2 - jnp.log(x / 4)) / (jnp.sqrt(2) * width)
-            )
-        )
-    )
-
-def dSIGW_Delta(index, frequency, parameters):
-    """
-    Derivative of the tanh spectrum.
-
-    Parameters:
-    -----------
-    index : int
-        Index of the parameter with respect to which the derivative is computed.
-    frequency : numpy.ndarray or jax.numpy.ndarray
-        Array containing frequency bins.
-    parameters : numpy.ndarray or jax.numpy.ndarray
-        Array containing parameters for the tanh spectrum.
-
-    Returns:
-    --------
-    numpy.ndarray or jax.numpy.ndarray
-        Array containing the computed derivative of the tanh spectrum with
-        respect to the specified parameter.
-    """
-
-    # unpack parameters
-    log_amplitude, log_pivot = parameters
-
-    def function_SIGW_Delta(log_amplitude, log_pivot):
-        return SIGW_Delta(frequency, (log_amplitude, log_pivot))
-
-    if index < 3:
-        dlog_model = jacfwd(function_SIGW_Delta, argnums=index)(
-            log_amplitude, log_pivot
-        )
-
-    else:
-        raise ValueError("Cannot use that for this signal")
-
-    return dlog_model
-
-def power_law_SIGW(frequency, parameters):
-    """
-    Generate a spectrum combining the SIGW and flat models.
-
-    Parameters:
-    -----------
-    frequency : numpy.ndarray or jax.numpy.ndarray
-        Array containing frequency bins.
-    parameters : numpy.ndarray or jax.numpy.ndarray
-        Array containing parameters for the SMBH and lognormal spectra.
-
-    Returns:
-    --------
-    numpy.ndarray or jax.numpy.ndarray
-        Array containing the computed SMBH and lognormal spectra.
-    """
-
-    return power_law(frequency, parameters[:2]) + SIGW(
-        frequency, parameters[2:]
-    )
-
-
-def dpower_law_SIGW(index, frequency, parameters):
-    """
-    Derivative of the SIGW + flat spectrum.
-
-    Parameters:
-    -----------
-    index : int
-        Index of the parameter to differentiate.
-    frequency : numpy.ndarray or jax.numpy.ndarray
-        Array containing frequency bins.
-    parameters : numpy.ndarray or jax.numpy.ndarray
-        Array containing parameters for the SMBH + flat spectra.
-
-    Returns:
-    --------
-    numpy.ndarray or jax.numpy.ndarray
-        Array containing the computed derivative of the SMBH + flat
-        spectra with respect to the specified parameter.
-    """
-
-    if index < 2:
-        return dpower_law(index, frequency, parameters[:2])
-
-    else:
-        return dSIGW(index - 2, frequency, parameters[2:])
-
-
-# Check analytical and numerical derivative
-# Already done for the two separate functions
-
-def power_law_SIGW_Delta(frequency, parameters):
-    """
-    Generate a spectrum combining the SIGW and flat models.
-
-    Parameters:
-    -----------
-    frequency : numpy.ndarray or jax.numpy.ndarray
-        Array containing frequency bins.
-    parameters : numpy.ndarray or jax.numpy.ndarray
-        Array containing parameters for the SMBH and lognormal spectra.
-
-    Returns:
-    --------
-    numpy.ndarray or jax.numpy.ndarray
-        Array containing the computed SMBH and lognormal spectra.
-    """
-
-    return power_law(frequency, parameters[:2]) + SIGW_Delta(
-        frequency, parameters[2:]
-    )
-
-
-def dpower_law_SIGW_Delta(index, frequency, parameters):
-    """
-    Derivative of the SIGW + flat spectrum.
-
-    Parameters:
-    -----------
-    index : int
-        Index of the parameter to differentiate.
-    frequency : numpy.ndarray or jax.numpy.ndarray
-        Array containing frequency bins.
-    parameters : numpy.ndarray or jax.numpy.ndarray
-        Array containing parameters for the SMBH + flat spectra.
-
-    Returns:
-    --------
-    numpy.ndarray or jax.numpy.ndarray
-        Array containing the computed derivative of the SMBH + flat
-        spectra with respect to the specified parameter.
-    """
-
-    if index < 2:
-        return dpower_law(index, frequency, parameters[:2])
-
-    else:
-        return dSIGW_Delta(index - 2, frequency, parameters[2:])
-
-def get_model(signal_label):
+            Array containing the derivatives of the signal model.
+            The shape of the output will be frequency, number of parameters.
+
+        """
+        return jacfwd(self.template, argnums=1)(
+            frequency, parameters, *args, **kwargs
+        )
+
+    def d2template_forward(self, frequency, parameters, *args, **kwargs):
+        """
+        Compute the second derivative of the signal model using automatic
+        differentiation.
+
+        Parameters:
+        -----------
+        frequency : numpy.ndarray or jax.numpy.ndarray
+            Array containing frequency bins.
+        parameters : numpy.ndarray or jax.numpy.ndarray
+            Array containing parameters for the signal model.
+        args : tuple
+            Additional arguments to pass to the signal model.
+        kwargs : dict
+            Additional keyword arguments to pass to the signal model.
+
+        Returns:
+        --------
+        numpy.ndarray or jax.numpy.ndarray
+            Array containing the second derivatives of the signal model.
+            The shape of the output will be frequency, number of parameters.
+
+        """
+
+        return jacfwd(self.d1, argnums=1)(
+            frequency, parameters, *args, **kwargs
+        )
+
+    @property
+    def Nparams(self):
+        """
+        Number of parameters for the signal model.
+
+
+        Returns:
+        --------
+        int
+            Number of parameters for the signal model.
+        """
+
+        return len(self.parameter_names.keys())
+
+
+def get_signal_model(signal_label):
     """
     Retrieve signal and derivative models based on the specified label.
 
@@ -1182,11 +198,11 @@
         - "bpl":
             Broken power law signal model.
         - "power_law_flat":
-            Signal model combining SMBH and flat spectrum.
+            Signal model combining SMBH and flat model.
         - "power_law_lognormal":
-            Signal model combining SMBH and log-normal spectrum.
+            Signal model combining SMBH and log-normal model.
         - "power_law_broken_power_law":
-            Signal model combining SMBH and broken power law spectrum.
+            Signal model combining SMBH and broken power law model.
         - "SIGW":
             Signal model for scalar induce GW
         - "power_law_SIGW";
@@ -1195,33 +211,60 @@
     """
 
     if signal_label == "flat":
-<<<<<<< HEAD
-
-        # wrapper for the analytic derivatives of the flat spectrum
+
+        # wrapper for the analytic derivatives of the flat model
         def dflat(frequency, parameters, *args, **kwargs):
             """
-            Function to compute the derivatives of the flat spectrum.
-
-            Parameters:
-            -----------
-            frequency : numpy.ndarray or jax.numpy.ndarray
-                Array containing frequency bins.
-            parameters : numpy.ndarray or jax.numpy.ndarray
-                Array containing parameters for the flat spectrum.
+            Function to compute the derivatives of the flat model.
+
+            Parameters:
+            -----------
+            frequency : numpy.ndarray or jax.numpy.ndarray
+                Array containing frequency bins.
+            parameters : numpy.ndarray or jax.numpy.ndarray
+                Array containing parameters for the flat model.
             args : tuple
-                Additional arguments to pass to the flat spectrum.
-            kwargs : dict
-                Additional keyword arguments to pass to the flat spectrum.
-
-            Returns:
-            --------
-            numpy.ndarray or jax.numpy.ndarray
-                Array containing the derivatives of the flat spectrum.
+                Additional arguments to pass to the flat model.
+            kwargs : dict
+                Additional keyword arguments to pass to the flat model.
+
+            Returns:
+            --------
+            numpy.ndarray or jax.numpy.ndarray
+                Array containing the derivatives of the flat model.
                 The shape of the output will be frequency, number of parameters.
 
             """
             return s_ut.get_gradient(
                 1, s_ut.d1flat, frequency, parameters, *args, **kwargs
+            )
+
+        # wrapper for the second derivative of the flat model
+        def d2flat(frequency, parameters, *args, **kwargs):
+            """
+            Function to compute the second derivatives of the flat model.
+
+            Parameters:
+            -----------
+            frequency : numpy.ndarray or jax.numpy.ndarray
+                Array containing frequency bins.
+            parameters : numpy.ndarray or jax.numpy.ndarray
+                Array containing parameters for the flat model.
+            args : tuple
+                Additional arguments to pass to the flat
+                model.
+            kwargs : dict
+                Additional keyword arguments to pass to the flat
+                model.
+
+            Returns:
+            --------
+            numpy.ndarray or jax.numpy.ndarray
+                Array containing the second derivatives of the flat model.
+                The shape of the output will be frequency, npars, npars.
+            """
+            return s_ut.get_hessian(
+                1, s_ut.d2flat, frequency, parameters, *args, **kwargs
             )
 
         # Initialize the signal model
@@ -1229,37 +272,65 @@
             signal_label,
             s_ut.flat,
             dtemplate=dflat,
+            d2template=d2flat,
             parameter_names=["log_amplitude"],
             parameter_labels=[r"$\alpha$"],
         )
 
     elif signal_label == "power_law":
 
-        # wrapper for the analytic derivatives of the power law spectrum
+        # wrapper for the analytic derivatives of the power law model
         def dpower_law(frequency, parameters, *args, **kwargs):
             """
-            Function to compute the derivatives of the power law spectrum.
-
-            Parameters:
-            -----------
-            frequency : numpy.ndarray or jax.numpy.ndarray
-                Array containing frequency bins.
-            parameters : numpy.ndarray or jax.numpy.ndarray
-                Array containing parameters for the power law spectrum.
+            Function to compute the first derivatives of the power law model.
+
+            Parameters:
+            -----------
+            frequency : numpy.ndarray or jax.numpy.ndarray
+                Array containing frequency bins.
+            parameters : numpy.ndarray or jax.numpy.ndarray
+                Array containing parameters for the power law model.
             args : tuple
-                Additional arguments to pass to the power law spectrum.
-            kwargs : dict
-                Additional keyword arguments to pass to the power law spectrum.
-
-            Returns:
-            --------
-            numpy.ndarray or jax.numpy.ndarray
-                Array containing the derivatives of the power law spectrum.
+                Additional arguments to pass to the power law model.
+            kwargs : dict
+                Additional keyword arguments to pass to the power law model.
+
+            Returns:
+            --------
+            numpy.ndarray or jax.numpy.ndarray
+                Array containing the derivatives of the power law model.
                 The shape of the output will be frequency, number of parameters.
 
             """
             return s_ut.get_gradient(
                 2, s_ut.d1power_law, frequency, parameters, *args, **kwargs
+            )
+
+        # wrapper for the analytic derivatives of the power law model
+        def d2power_law(frequency, parameters, *args, **kwargs):
+            """
+            Function to compute the second derivatives of the power law model.
+
+            Parameters:
+            -----------
+            frequency : numpy.ndarray or jax.numpy.ndarray
+                Array containing frequency bins.
+            parameters : numpy.ndarray or jax.numpy.ndarray
+                Array containing parameters for the power law model.
+            args : tuple
+                Additional arguments to pass to the power law model.
+            kwargs : dict
+                Additional keyword arguments to pass to the power law model.
+
+            Returns:
+            --------
+            numpy.ndarray or jax.numpy.ndarray
+                Array containing the second derivatives of the power law model.
+                The shape of the output will be frequency, npars, npars.
+
+            """
+            return s_ut.get_hessian(
+                2, s_ut.d2power_law, frequency, parameters, *args, **kwargs
             )
 
         # Initialize the signal model
@@ -1267,30 +338,31 @@
             signal_label,
             s_ut.power_law,
             dtemplate=dpower_law,
+            d2template=d2power_law,
             parameter_names=["log_amplitude", "tilt"],
             parameter_labels=[r"$\alpha_{\rm PL}$", r"$n_{\rm T}$"],
         )
 
     elif signal_label == "lognormal":
 
-        # wrapper for the analytic derivatives of the log-normal spectrum
+        # wrapper for the analytic derivatives of the log-normal model
         def dlognormal(frequency, parameters, **kwargs):
             """
-            Function to compute the derivatives of the log-normal spectrum.
-
-            Parameters:
-            -----------
-            frequency : numpy.ndarray or jax.numpy.ndarray
-                Array containing frequency bins.
-            parameters : numpy.ndarray or jax.numpy.ndarray
-                Array containing parameters for the log-normal spectrum.
-            kwargs : dict
-                Additional keyword arguments to pass to the log-normal spectrum.
-
-            Returns:
-            --------
-            numpy.ndarray or jax.numpy.ndarray
-                Array containing the derivatives of the log-normal spectrum.
+            Function to compute the derivatives of the log-normal model.
+
+            Parameters:
+            -----------
+            frequency : numpy.ndarray or jax.numpy.ndarray
+                Array containing frequency bins.
+            parameters : numpy.ndarray or jax.numpy.ndarray
+                Array containing parameters for the log-normal model.
+            kwargs : dict
+                Additional keyword arguments to pass to the log-normal model.
+
+            Returns:
+            --------
+            numpy.ndarray or jax.numpy.ndarray
+                Array containing the derivatives of the log-normal model.
                 The shape of the output will be frequency, number of parameters.
             """
 
@@ -1302,39 +374,30 @@
         signal_model = Signal_model(
             signal_label, s_ut.lognormal, dtemplate=dlognormal
         )
-=======
-        signal = {"signal_model": flat, "dsignal_model": dflat}
-
-    elif signal_label == "power_law":
-        signal = {"signal_model": power_law, "dsignal_model": dpower_law}
-
-    elif signal_label == "lognormal":
-        signal = {"signal_model": lognormal, "dsignal_model": dlognormal}
->>>>>>> 5a50974f
 
     elif signal_label == "bpl":
 
-        # wrapper for the analytic derivatives of the broken power law spectrum
+        # wrapper for the analytic derivatives of the broken power law model
         def dbroken_power_law(frequency, parameters, **kwargs):
             """
             Function to compute the derivatives of the broken power law
-            spectrum.
-
-            Parameters:
-            -----------
-            frequency : numpy.ndarray or jax.numpy.ndarray
-                Array containing frequency bins.
-            parameters : numpy.ndarray or jax.numpy.ndarray
-                Array containing parameters for the broken power law spectrum.
+            model.
+
+            Parameters:
+            -----------
+            frequency : numpy.ndarray or jax.numpy.ndarray
+                Array containing frequency bins.
+            parameters : numpy.ndarray or jax.numpy.ndarray
+                Array containing parameters for the broken power law model.
             kwargs : dict
                 Additional keyword arguments to pass to the broken power law
-                spectrum.
+                model.
 
             Returns:
             --------
             numpy.ndarray or jax.numpy.ndarray
                 Array containing the derivatives of the broken power law
-                spectrum.
+                model.
                 The shape of the output will be frequency, number of parameters.
             """
 
@@ -1350,29 +413,28 @@
         )
 
     elif signal_label == "power_law_flat":
-<<<<<<< HEAD
 
         # wrapper for the analytic derivatives of the sum of a SMBH and flat
-        # spectrum
+        # model
         def dSMBH_and_flat(frequency, parameters, **kwargs):
             """
             Function to compute the derivatives of the sum of a SMBH and flat
-            spectrum.
-
-            Parameters:
-            -----------
-            frequency : numpy.ndarray or jax.numpy.ndarray
-                Array containing frequency bins.
-            parameters : numpy.ndarray or jax.numpy.ndarray
-                Array containing parameters for the SMBH + flat spectrum.
+            model.
+
+            Parameters:
+            -----------
+            frequency : numpy.ndarray or jax.numpy.ndarray
+                Array containing frequency bins.
+            parameters : numpy.ndarray or jax.numpy.ndarray
+                Array containing parameters for the SMBH + flat model.
             kwargs : dict
                 Additional keyword arguments to pass to the SMBH + flat
-                spectrum.
-
-            Returns:
-            --------
-            numpy.ndarray or jax.numpy.ndarray
-                Array containing the derivatives of the SMBH + flat spectrum.
+                model.
+
+            Returns:
+            --------
+            numpy.ndarray or jax.numpy.ndarray
+                Array containing the derivatives of the SMBH + flat model.
                 The shape of the output will be frequency, number of parameters.
             """
             return s_ut.get_gradient(
@@ -1387,27 +449,27 @@
     elif signal_label == "power_law_lognormal":
 
         # wrapper for the analytic derivatives of the sum of a SMBH and
-        # lognormal spectrum
+        # lognormal model
         def dSMBH_and_lognormal(frequency, parameters, **kwargs):
             """
             Function to compute the derivatives of the sum of a SMBH and
-            lognormal spectrum.
-
-            Parameters:
-            -----------
-            frequency : numpy.ndarray or jax.numpy.ndarray
-                Array containing frequency bins.
-            parameters : numpy.ndarray or jax.numpy.ndarray
-                Array containing parameters for the SMBH + lognormal spectrum.
+            lognormal model.
+
+            Parameters:
+            -----------
+            frequency : numpy.ndarray or jax.numpy.ndarray
+                Array containing frequency bins.
+            parameters : numpy.ndarray or jax.numpy.ndarray
+                Array containing parameters for the SMBH + lognormal model.
             kwargs : dict
                 Additional keyword arguments to pass to the SMBH
-                + lognormal spectrum.
+                + lognormal model.
 
             Returns:
             --------
             numpy.ndarray or jax.numpy.ndarray
                 Array containing the derivatives of the SMBH + lognormal
-                spectrum.
+                model.
                 The shape of the output will be frequency, number of parameters.
             """
             return s_ut.get_gradient(
@@ -1424,11 +486,11 @@
     elif signal_label == "power_law_broken_power_law":
 
         # wrapper for the analytic derivatives of the sum of a SMBH and broken
-        # power law spectrum
+        # power law model
         def dSMBH_and_broken_power_law(frequency, parameters, **kwargs):
             """
             Function to compute the derivatives of the sum of a SMBH and
-            broken power law spectrum.
+            broken power law model.
 
             Parameters:
             -----------
@@ -1436,16 +498,16 @@
                 Array containing frequency bins.
             parameters : numpy.ndarray or jax.numpy.ndarray
                 Array containing parameters for the SMBH + broken power law
-                spectrum.
+                model.
             kwargs : dict
                 Additional keyword arguments to pass to the SMBH + broken power
-                law spectrum.
+                law model.
 
             Returns:
             --------
             numpy.ndarray or jax.numpy.ndarray
                 Array containing the derivatives of the SMBH + broken power law
-                spectrum.
+                model.
                 The shape of the output will be frequency, number of parameters.
             """
             return s_ut.get_gradient(
@@ -1465,7 +527,7 @@
 
     elif signal_label == "SIGW":
 
-        # wrapper for the analytic derivatives of the SIGW spectrum
+        # wrapper for the analytic derivatives of the SIGW model
         signal_model = Signal_model(
             signal_label,
             s_ut.SIGW_broad_approximated,
@@ -1489,7 +551,7 @@
             Parameters:
             -----------
             parameters : numpy.ndarray or jax.numpy.ndarray
-                Array containing the parameters for the SIGW spectrum.
+                Array containing the parameters for the SIGW model.
 
             Returns:
             --------
@@ -1508,7 +570,7 @@
     elif signal_label == "power_law_SIGW":
 
         # wrapper for the analytic derivatives of the sum of a power law and
-        # SIGW spectrum
+        # SIGW model
         signal_model = Signal_model(
             signal_label,
             s_ut.power_law_SIGW_broad_approximated,
@@ -1537,7 +599,7 @@
             -----------
             parameters : numpy.ndarray or jax.numpy.ndarray
                 Array containing the parameters for the power law + SIGW
-                spectrum.
+                model.
 
             Returns:
             --------
@@ -1550,50 +612,10 @@
                 10 ** parameters[3],
                 10 ** parameters[4] * 2.0 * jnp.pi / (9.7156e-15),
             )
-=======
-        signal = {
-            "signal_model": SMBH_and_flat,
-            "dsignal_model": dSMBH_and_flat,
-        }
-
-    elif signal_label == "power_law_lognormal":
-        signal = {
-            "signal_model": SMBH_and_lognormal,
-            "dsignal_model": dSMBH_and_lognormal,
-        }
-
-    elif signal_label == "bpl":
-        signal = {
-            "signal_model": broken_power_law,
-            "dsignal_model": dbroken_power_law,
-        }
-
-    elif signal_label == "power_law_broken_power_law":
-        signal = {
-            "signal_model": SMBH_and_broken_power_law,
-            "dsignal_model": dSMBH_and_broken_power_law,
-        }
-
-    elif signal_label == "tanh":
-        signal = {"signal_model": tanh, "dsignal_model": dtanh}
-
-    elif signal_label == "SIGW":
-        signal = {"signal_model": SIGW, "dsignal_model": dSIGW}
-
-    elif signal_label == "power_law_SIGW":
-        signal = {
-            "signal_model": power_law_SIGW,
-            "dsignal_model": dpower_law_SIGW,
-        }
->>>>>>> 5a50974f
-
-    elif signal_label == "power_law_SIGW_Delta":
-        signal = {
-            "signal_model": power_law_SIGW_Delta,
-            "dsignal_model": dpower_law_SIGW_Delta,
-        }
+
+        signal_model.get_PBH_abundance = f_PBH_wrapper
 
     else:
         raise ValueError("Cannot use", signal_label)
 
-    return signal+    return signal_model